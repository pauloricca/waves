--- conflicted
+++ resolved
@@ -104,16 +104,9 @@
     # Build parts list starting with optional loudness meter
     parts = []
     
-<<<<<<< HEAD
-    # Add loudness meter if requested
-    if show_loudness:
-        loudness_meter = create_loudness_meter(loudness, width=24)
-        parts.append(loudness_meter)
-=======
     # Add loudness meter
-    loudness_meter = create_loudness_meter(loudness, width=20)
+    loudness_meter = create_loudness_meter(loudness, width=24)
     parts.append(loudness_meter)
->>>>>>> ba4e54b4
     
     # Format CPU usage
     cpu_text = f"CPU usage: {cpu_usage_percent:.2f}%"
@@ -205,21 +198,8 @@
                         replace_previous=True,
                         extra_lines=1
                     )
-<<<<<<< HEAD
-                    if DISPLAY_RENDER_STATS:
-                        # Show monitored nodes above stats line
-                        from nodes.node_utils.monitor_registry import get_monitor_registry
-                        monitor_lines = get_monitor_registry().get_display_lines()
-                        if monitor_lines:
-                            for line in monitor_lines:
-                                print(line, flush=True)
-                            print()  # Blank line separator
-                        print(stats_text, flush=True)
-                elif DISPLAY_RENDER_STATS:
-=======
         
                 if DISPLAY_RENDER_STATS:
->>>>>>> ba4e54b4
                     # Clear line and print stats only (no visualization)
                     # Get monitored nodes
                     from nodes.node_utils.monitor_registry import get_monitor_registry
