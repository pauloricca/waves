# Test track node with static pan
test_track_node:
  track:
    pan: -0.7  # Pan left
    signal:
      osc:
        type: sin
        freq: 440
        duration: 2

# Test pitch detection node - simple tone
test_pitch_simple:
  pitch:
    duration: 3
    signal:
      osc:
        type: sin
        freq: 440  # Should detect ~440 Hz

# Test pitch detection node - changing frequency
test_pitch_changing:
  mix:
    duration: 3
    signals:
      # Original signal with frequency sweep
      - osc:
          type: sin
          freq: [440, [220, 0.5], 880]  # Sweep from 440 to 220 to 880
      
      # Pitch detection output (sonified by using as oscillator frequency)
      - osc:
          type: saw
          amp: 0.3
          freq:
            pitch:
              smoothing: 0.95  # Heavy smoothing for stability
              signal:
                osc:
                  type: sin
                  freq: [440, [220, 0.5], 880]

# Test pitch detection node - with sample
test_pitch_sample:
  osc:
    duration: 3
    type: sin
    amp: 0.3
    freq:
      pitch:
        min_freq: 60
        max_freq: 2000
        smoothing: 0.9
        signal:
          sample:
            file: samples/waves.wav
            loop: true


voice:
  mix:
    voz:
      track:
        volume: 0
        signal:
          input:
            id: voz
    instrument:
      osc:
        duration: 300
        type: tri
        amp:
          follow:
            signal: $voz * 30
        freq:
          snap:
            values: [A5, B5, C5, D5, E5, F5, G5]
            signal:
              pitch:
                min_freq: 60
                max_freq: 2000
                smoothing: 0.9
                signal: $voz


# Test buffer node - basic offset mode
test_buffer_offset:
  buffer:
    duration: 2
    length: 2
    offset: 0.1  # Read 100ms back from write head
    signal:
      osc:
        type: sin
        freq: 440

# Test buffer node - position mode (like sample)
test_buffer_position:
  buffer:
    duration: 2
    length: 2
    start: 0.0
    end: 0.5
    loop: true
    file: samples/waves.wav

# Test buffer node - named buffer write/read
test_buffer_shared_write:
  buffer:
    duration: 2
    name: A
    length: 2
    offset: 0.2  # Read 200ms back
    signal:
      osc:
        type: sin
        freq: 220

# Test buffer node - speed control
test_buffer_speed:
  mix:
    duration: 20
    # left_pan: -1
    left_vol: 1
    left:
      buffer:
        length: 1
        name: "shared"
        # file: samples/paulo.wav
        speed: 1
        loop: true
        signal:
          expression:
            exp: sample * 0.2 + delayed * 0.9
            sample:
              # input: {}
              sample:
                file: samples/paulo.wav
            delayed:
              buffer:
                name: "shared"
                # start: 0.2
                # end: 0.3
                loop: true
                offset:
                  osc:
                    freq: 4
                    range: [0.2, 0.203]
    right_pan: 1
    right_vol: 0
    right:
      buffer:
        name: "shared"
        start: 0.1
        end: 1
        loop: true
        # offset: 0
        # offset:
        #   osc:
        #     freq: 0.2
        #     range: [1, 0]
        # speed: 0.5

# Test buffer node - multiple readers from same buffer
test_buffer_multi_read:
  mix:
    duration: 2
    signals:
      # Write to buffer "shared"
      - buffer:
          name: shared
          length: 20
          signal:
            osc:
              duration: 0.1
              type: sin
              freq: 440
      # Read from buffer with short offset - needs duration to keep reading
      - buffer:
          name: shared
          offset: 1

# Test pass-through nodes (context/tempo) wrapping tracks
test_pass_through_mix:
  context:
    v: 0.5
    signal:
      mix:
        duration: 2
        left:
          osc:
            type: sin
            freq: 440
            amp: v
        left_pan: -1
        right:
          osc:
            type: sin
            freq: 880
            amp: v
        right_pan: 1

# Test tempo wrapping tracks
test_tempo_mix:
  tempo:
    bpm: 120
    signal:
      mix:
        duration: 2
        kick:
          osc:
            type: sin
            freq: 60
            duration: 0.5
        kick_pan: 0

# Test nested pass-through nodes with tracks
test_nested_pass_through:
  tempo:
    bpm: 140
    signal:
      context:
        v: 0.8
        signal:
          mix:
            duration: 2
            main:
              osc:
                type: sin
                freq: 440
                amp: v
            main_pan: 0


# Test stereo node with dynamic pan (auto-pan)
test_stereo_autopan:
  track:
    pan:
      osc:
        type: sin
        freq: 0.5  # Pan left-right twice per second
        range: [-1, 1]
    signal:
      osc:
        type: sin
        freq: 440
        duration: 4

# Test stereo mix node with track nodes for panning
test_track:
  mix:
    duration: 2
    left:
      track:
        pan: -1
        signal:
          osc:
            type: sin
            freq: 440
    right:
      track:
        pan: 1
        signal:
          osc:
            type: sin
            freq: 880
    center:
      track:
        pan: 0
        signal:
          osc:
            type: sin
            freq: 220

# Test volume and pan control per track
test_volume:
  mix:
    duration: 2
    loud:
      track:
        pan: -1
        volume: 1.0
        signal:
          osc:
            type: sin
            freq: 440
    quiet:
      track:
        pan: 1
        volume: 0.3
        signal:
          osc:
            type: sin
            freq: 880
    dynamic_vol:
      track:
        pan: 0
        signal:
          osc:
            type: sin
            freq: 220
    dynamic_vol_vol:
      osc:
        type: sin
        freq: 2
        range: [0, 1]

# Test stereo retrigger with spread
test_retrigger_track:
  mix:
    duration: 3
    main:
      retrigger:
        time: 0.15
        repeat: 5
        feedback: 0.7
        spread: 1.0
        movement: 0
        signal:
          osc:
            type: sin
            freq: 440
            duration: 0.05

# Test stereo retrigger with movement
test_retrigger_movement:
  mix:
    duration: 6
    main:
      retrigger:
        time: 0.2
        repeat: 6
        feedback: 0.6
        spread: 0.7
        movement: 0.2
        signal:
          osc:
            type: sin
            freq: 220
            duration: 0.1
            attack: 0.01
            release: 0.03

# Test musical stereo retrigger
test_retrigger_musical:
  mix:
    duration: 4
    clicks:
      retrigger:
        time: 0.12
        repeat: 8
        feedback: 0.5
        spread: 1.0
        movement: 0.3
        signal:
          osc:
            type: sin
            freq: 880
            amp: 0.3
            duration: 0.01
    bass:
      retrigger:
        time: 0.24
        repeat: 4
        feedback: 0.7
        spread: 0.6
        movement: 0.15
        signal:
          osc:
            type: tri
            freq: 110
            duration: 0.05
    bass_pan: 0

# Test dynamic panning
test_autopan:
  mix:
    duration: 20
    sound:
      osc:
        type: sin
        amp:
          osc:
            type: sin
            freq: 0.5
            range: [-0.5, 0.5]
        freq: 440
    sound_pan:
      osc:
        type: sin
        freq: 0.6
        range: [-1, 1]
    sound_2:
      osc:
        type: sin
        amp:
          osc:
            type: sin
            freq: 0.4
            range: [-0.5, 0.5]
        freq: 220
    sound_2_pan:
      osc:
        type: sin
        freq: 0.4
        range: [-1, 1]
    sound_3:
      osc:
        type: sin
        amp:
          osc:
            type: sin
            freq: 0.7
            range: [-0.5, 0.5]
        freq: 880
    sound_3_pan:
      osc:
        type: sin
        freq: 0.7
        range: [-1, 1]
    sound_4:
      osc:
        type: sin
        amp:
          osc:
            type: sin
            freq: 0.3
            range: [-0.5, 0.5]
        freq: 110
    sound_4_pan:
      osc:
        type: sin
        freq: 0.3
        range: [-0.5, 0.5]

# Test the input node with simple passthrough
test_input:
  input:
    duration: 50
    amp: 1.0

test_input_phase:
  retrigger:
    repeat: 5
    time: 0.3
    feedback: 0.5
    signal:
      delay:
        mode: tape
        time:
          smooth:
            step: 0.01
            signal:
              midi_cc:
                cc: 16
                range: [1, 2]
              
        signal:
          osc:
            freq:
              midi_cc:
                cc: 17
                range: [10, 800]
            phase:
              osc:
                amp:
                  midi_cc:
                    cc: 18
                    range: [0, 1]
                freq: 
                  midi_cc:
                    cc: 19
                    range: [1, 1000]


# Test input with amplitude modulation
test_input_with_lfo:
  osc:
    # freq: 200
    phase:
      input: {}
    freq:
      follow:
        range: [500, 1]
        signal:
          retrigger:
            repeat: 5
            time: 0.3
            feedback: 0.5
            signal:
              input: {}

# test_select_bool:
#   select:
#     duration: 2
#     test: "1 > 2"
#     "true":
#       osc:
#         type: sin
#         freq: 440
#     "false":
#       osc:
#         type: sin
#         freq: 220

test_select_snap:
  osc:
    freq:
      select:
        duration: 3  # test hot reload
        test:
          snap:
            values: [-1, 0, 1]
            glide: 0.4
            signal:
              osc:
                type: tri
                freq: 1
                range: [-1, 1]
        "-1": 200
        "0": 300
        "1": 500


test_select_fast_switching:
  # Test mid-chunk transitions with fast oscillations
  select:
    duration: 1
    test:
      osc:
        type: sqr
        freq: 20  # Fast switching (20 Hz)
        range: [0, 1]
    "true":
      osc:
        type: sin
        freq: 800
        amp: 0.2
    "false":
      osc:
        type: sin
        freq: 400
        amp: 0.2

loop:
  # osc:
  #   type: tri
  #   duration: 5
  #   freq: 30
  #   phase:
      retrigger:
        time: 0.3
        feedback: 0.5
        repeat: 1
        signal:
        #   mix:
        #     signals:
              envelope:
                  attack: 0.003
                  release: 0.1
                  decay: 0.1
                  sustain: 0
                  gate:
                    osc:
                      freq: 3
                      range: [0, 1]
                      type: sqr
                  signal:
                    # snap:
                    #   interval: 0.01  # Frequency steps
                    #   range: [-1, 1]
                    #   glide: 0.005  # Glide time in seconds
                    #   signal:
                        shuffle:
                          chunks: 500
                          invert: 0.5
                          crossfade: 0.005
                          signal:
                            expression:
                              duration: 50
                              id: sample
                              exp: amp * signal
                              amp: 0.0001
                              amp: 5
                              signal:
                                sample:
                                  file: samples/gregor.wav
                                  speed: [0.2, -0.2, 4, 1, -0.5, 3, 0.2]
                                  loop: true
              # - reference:
              #     ref: sample

synth:
  context:
    freq: 200
    signal:
      mix:
        signals:
          - osc:
              freq: freq
          - osc:
              freq: freq


# MIDI Example - Play sounds via MIDI input
midi-test:
  midi_in:
    channel: 0  # MIDI channel (0-15)
    signal:
      envelope:
        attack: 0.01
        release: 0.3
        end: true  # Signal completion when release is done
        signal:
          osc:
            type: SIN
            amp: 0.5

# MIDI with more complex sound
midi-synth:
  midi_in:
    channel: 0
    signal:
      envelope:
        duration: 1
        attack: 0.2
        release: 0.8
        signal:
          expression:
            exp: "signal * 1"
            signal:
              mix:
                signals:
                  - envelope:
                      duration: 0.01
                      signal:
                        expression:
                          exp: "signal * 0.4"
                          signal:
                            mix:
                              signals:
                                - osc:
                                    freq: f
                                    attack: 0.2
                                - osc:
                                    freq: "f * 2"
                                    amp: 0.5
                                    attack: 0.2
                                - osc:
                                    freq: "f * 2.2"
                                    amp: 0.5
                                    attack: 0.2
                                - osc:
                                    freq: "f * 2.3"
                                    amp: 0.5
                                    attack: 0.2
                                - osc:
                                    freq: "f * 5"
                                    amp: 0.5
                                    attack: 0.2
                  - osc:
                      freq: "f * 1.5"
                      amp: 0.5
                      attack: 0.2
                  - osc:
                      freq: "f * 2"
                      amp: 0.5
                      attack: 0.2

# MIDI with more complex sound
midi-env:
  retrigger:
    time: 0.1
    feedback: 0.5
    repeat: 4
    signal:
      midi_in:
        channel: 0
        signal:
          mix:
            signals:
              - envelope:
                  attack: 0.1
                  decay: 0.1
                  sustain: 0.3
                  release: 1
                  signal:
                    # shuffle:
                    #   seed: 7
                    #   chunks: 32
                    #   signal:
                        sample:
                          # base_freq: 2000
                          # duration: 4
                          base_freq: 200
                          # start: 0.354
                          start: 0
                          # end: 0.5
                          # speed: [0.1, 0.05]
                          # speed: 1
                          loop: true
                          # overlap: 0.5
                          file: samples/paulo.wav
              # - envelope:
              #     attack: 0.1
              #     decay: 0.5
              #     sustain: 0.2
              #     release: 1
              #     signal:
              #       osc:
              #         amp: 0.15
              #         partials:
              #           - osc:
              #               amp: 
              #                 osc:
              #                   freq: 5
              #                   amp: 0.3
              #               duration: 1
              #               release: 0.2
              #               partials:
              #                 - osc:
              #                     freq: 2
              #                     amp: 0.5
              #                 - osc:
              #                     freq: 2.2
              #                     amp: 0.5
              #                 - osc:
              #                     freq: 2.3
              #                     amp: 0.4
              #                 - osc:
              #                     freq: 5
              #                     amp: 0.1
              #           - osc:
              #               freq: 1.5
              #               amp: 0.5
              #           - osc:
              #               freq: 2
              #               amp: 0.2



# MIDI with more complex sound
midi-fm:
      midi_in:
        channel: 0
        signal:
          envelope:
            attack: 0.1
            decay: 0.5
            sustain: 0.8
            release: 1
            signal:
              osc:
                type: sin
                freq: [1, 2]
                  # normalise:
                  #   max: 10
                  #   signal:
                  #     sample:
                  #       # base_freq: 2000
                  #       # duration: 4
                  #       # base_freq: 200
                  #       # start: 0.354
                  #       start: 0.1
                  #       # end: 0.5
                  #       # speed: [0.1, 0.05]
                  #       # speed: 1
                  #       loop: true
                  #       # overlap: 0.5
                  #       file: samples/paulo.wav
                


midi-cc-filter:
  filter:
    type: lowpass
    cutoff:
      midi_cc:
        channel: 0
        cc: 17
        range: [0, 20000]
        initial: 1000
    peak:
      midi_cc:
        channel: 0
        cc: 18
        range: [0, 10]
        initial: 0
    signal:
      osc:
        type: saw
        freq: 
          midi_cc:
            channel: 0
            cc: 16
            range: [20, 2000]
            initial: 0
        amp: 0.3
        attack: 0.01
        release: 0.3


midi-cc-sample:
  sample:
    start:
      midi_cc:
        channel: 0
        cc: 16
        range: [0, 1]
        initial: 0
    end:
      midi_cc:
        channel: 0
        cc: 17
        range: [0, 1]
        initial: 1
    speed:
      midi_cc:
        channel: 0
        cc: 18
        range: [-10, 10]
        initial: 1
    loop: true
    # overlap: 0.5
    file: samples/waves.wav

fm:
  mix:
    signals:
      - osc:
          type: sin
          freq:
            midi_cc:
              channel: 0
              cc: 16
              range: [0, 500]
              initial: 250
          amp:
            midi_cc:
              channel: 0
              cc: 0
              initial: 0.5
          phase:
            osc:
              type: sin
              freq:
                midi_cc:
                  channel: 0
                  cc: 17
                  range: [0, 500]
                  initial: 250
              amp:
                midi_cc:
                  channel: 0
                  cc: 1
                  initial: 0.5
              phase:
                osc:
                  type: sin
                  freq:
                    midi_cc:
                      channel: 0
                      cc: 18
                      range: [0, 500]
                      initial: 250
                  amp:
                    midi_cc:
                      channel: 0
                      cc: 2
                      initial: 0.5
      - osc:
          type: sin
          freq:
            midi_cc:
              channel: 0
              cc: 19
              range: [0, 500]
              initial: 250
          amp:
            midi_cc:
              channel: 0
              cc: 3
              initial: 0.5
          phase:
            osc:
              type: sin
              freq:
                midi_cc:
                  channel: 0
                  cc: 20
                  range: [0, 500]
                  initial: 250
              amp:
                midi_cc:
                  channel: 0
                  cc: 4
                  initial: 0.5
              phase:
                osc:
                  type: sin
                  freq:
                    midi_cc:
                      channel: 0
                      cc: 21
                      range: [0, 500]
                      initial: 250
                  amp:
                    midi_cc:
                      channel: 0
                      cc: 5
                      initial: 0.5
      - osc:
          type: sin
          freq:
            midi_cc:
              channel: 0
              cc: 22
              range: [0, 500]
              initial: 250
          amp:
            midi_cc:
              channel: 0
              cc: 6
              initial: 0.5
          phase:
            sample:
              file: samples/feedback.wav
              speed: 
                midi_cc:
                  channel: 0
                  cc: 23
                  range: [0, 5.0]
                  initial: 1
              loop: true




sample-control:
  sample:
    file: samples/paulo.wav
    loop: true
    start: 0.5
    offset:
      midi_cc:
        channel: 0
        cc: 23
        range: [-1, 1]
        initial: 0
    speed:
      midi_cc:
        channel: 0
        cc: 7
        range: [-2, 2]
        initial: 0


flanger:
  delay:
    time: 0.2
    signal:
      osc:
        type: sin
        freq: 440


# CC 21 wet amp
# CC 22 delay time
# CC 23 sample offset
# CC 4  dry to wet amp
# CC 5  dry amp
# CC 6  feedback amp
# CC 7  sample speed
echo-exp:
  mix:
      # DRY Signal
    dry:
      expression:
        exp: "amp * signal"
        signal:
          sample:
            id: paulo
            file: samples/satanic.wav
            loop: true
            start: 0.5
            offset:
              midi_cc:
                channel: 0
                cc: 23
                range: [-1, 1]
                initial: 0
            speed:
              midi_cc:
                channel: 0
                cc: 7
                range: [-2, 2]
                initial: 1
        amp:
          midi_cc:
            channel: 0
            cc: 5
            range: [0, 1]
            initial: 1
    wet:
      expression:
        exp: "amp * signal"
        amp:
          midi_cc:
            channel: 0
            cc: 21
            range: [0, 1]
            initial: 0
        signal:
          delay: 
            id: echo
            mode: tape
            time: 
              midi_cc:
                channel: 0
                cc: 22
                range: [0, 5]
                initial: 1
            signal:
              mix:
                dry:
                  expression:
                    exp: "max(amp_a, amp_b) * signal"
                    amp_a:
                      midi_cc:
                        channel: 0
                        cc: 4
                        range: [0, 1]
                        initial: 0
                    amp_b:
                      midi_cc:
                        channel: 0
                        cc: 36
                        range: [0, 1]
                        initial: 0
                    signal:
                      reference:
                        ref: paulo
                wet:
                  expression:
                    exp: "amp * signal"
                    amp:
                      midi_cc:
                        channel: 0
                        cc: 6
                        range: [0, 1]
                        initial: 0
                    signal:
                      reference:
                        ref: echo


echo2:
  mix:
    duration: 3
    dry:
      osc:
        id: paulo
        type: sin
        freq: 440
        duration: 0.1
    wet:
      map:
        from: [-1, 1]
        to: [-0.7, 0.7]
        signal:
          delay: 
            id: echo
            time: 0.2
            signal:
              mix:
                dry:
                  reference:
                    ref: paulo
                wet:
                  map:
                    from: [-1, 1]
                    to: [-0.7, 0.7]
                    signal:
                      reference:
                        ref: echo


# Test snap with range and interval
test-snap-range:
  osc:
    duration: 15
    freq:
      snap:
        range: [100, 1000]  # Frequency range
        interval: 100  # Step every 50 Hz: [200, 250, 300, 350, ..., 800]
        glide: 0.3
        signal:
          osc:
            type: perlin
            scale: 10
            range: [200, 800]

# Test snap with dynamic glide time
test-snap-dynamic-glide:
  osc:
    duration: 10
    freq:
      snap:
        values: [100, 200, 400, 800, 1600]
        glide:
          osc:
            freq: 0.5
            range: [0.1, 1.0]  # Glide time varies from 0.1 to 1.0 seconds
        signal:
          osc:
            freq: 0.1
            range: [100, 1600]


# Test envelope retrigger with fast gate
test-envelope-retrigger:
  context:
    gate:
      osc:
        freq: 5  # 5 Hz = retrigger every 0.2 seconds
        range: [0, 1]
    signal:
      envelope:
        attack: 1.0  # 1 second attack, much longer than retrigger period
        decay: 0.1
        sustain: 0.5
        release: 0.5
        gate: gate
        signal:
          osc:
            freq: 440
            amp: 0.3


# Test snap with MIDI CC (if you have a MIDI controller connected)
# This would snap continuous MIDI CC values to specific note frequencies
test-snap-midi_in:
  context:
    gate:
      osc:
        freq: 1
        range: [0, 1]
    signal:
      envelope:
        attack: 0.3
        decay: 0.01
        sustain: 0.3
        release: 0.5
        gate: gate
        signal:
          osc:
            freq:
              snap:
                values: [261.63, 293.66, 329.63, 349.23, 392.00, 440.00, 493.88, 523.25]  # C major scale
                glide: 0.2
                signal:
                  midi_cc:
                    channel: 0
                    cc: 23
                    range: [200, 600]



# Test automation node
test-automation-step:
  osc:
    type: sin
    duration: 5
    freq:
      automation:
        interval: 0.5
        mode: step
        repeat: 2
        steps:
          - 220
          - 
          - 440
          - 
          - 880

test-automation-ramp:
  osc:
    type: sin
    duration: 5
    freq:
      automation:
        interval: 0.5
        mode: ramp
        repeat: 2
        steps:
          - 220
          - 
          - 440
          - 
          - 880

test-automation-overlap:
  osc:
    type: sin
    duration: 5
    freq:
      automation:
        interval: 0.5
        mode: overlap
        overlap: 0.1
        repeat: 2
        steps:
          - 220
          - 
          - 440
          - 
          - 880

test-automation-nodes:
  osc:
    type: sin
    duration: 10
    freq:
      automation:
        interval: 1
        mode: step
        repeat: 1
        steps:
          - 
          -
          -
          - osc:
              type: sin
              freq: 2
              range: [200, 400]
          - 
          - osc:
              type: sin
              freq: 5
              range: [400, 800]

# Test interval node with major pentatonic scale using list
test_interval_pentatonic:
  osc:
    duration: 3
    type: tri
    freq:
      interval:
        root: 220
        note:
          automation:
            interval: 0.3
            mode: step
            steps: [0, 2, 4, 6, 8]
        scale: [0, 2, 4, 7, 9]  # Major pentatonic

# Test $ syntax for node references in expressions
test_dollar_reference:
  mix:
    duration: 2
    lfo:
      # Define an LFO with an id
      osc:
        id: my_lfo
        type: sin
        freq: 2
        range: [200, 800]
    referencing:
      # Use it directly as a WavableValue without quotes
      osc:
        type: saw
        freq: $my_lfo * 0.5  # $ works in string expressions without quotes!

# Test $ syntax with multiple references
test_dollar_multi_reference:
  expression:
    duration: 2
    exp: $lfo1 + $lfo2 * 0.5  # Combine multiple referenced nodes
    lfo1:
      osc:
        id: lfo1
        type: sin
        freq: 3
        range: [0, 1]
    lfo2:
      osc:
        id: lfo2
        type: tri
        freq: 5
        range: [-1, 1]

ring:
  expression:
    exp: pow(carrier * modulator, 0.2)
    carrier:
      osc:
        freq:
          automation:
            interval: 0.1
            steps: [200, 400, 800, 400]
    modulator:
<<<<<<< HEAD
      input: {}

# Test monitor functionality
test_monitor:
  mix:
    id: output
    monitor: true  # Show mixer output
    signals:
      - osc:
          id: lfo
          monitor: true  # Show LFO
          type: sin
          freq: 2
          range: [200, 800]
      - osc:
          id: osc1
          monitor: true  # Show first oscillator
          type: sin
          freq: $lfo
          amp: 0.3
      - osc:
          id: osc2
          monitor: true  # Show second oscillator
          type: saw
          freq: $lfo * 1.5
          amp: 0.2

# Test monitor with sequencer
test_monitor_seq:
  mix:
    id: output
    monitor: true
    duration: 10
    signals:
      - sequencer:
          id: drums
          monitor: true  # Show sequencer with timeline
          interval: 0.125
          repeat: 100
          steps:
            - osc: { type: sin, freq: 200, duration: 0.05, amp: 0.8 }
            - null
            - osc: { type: sin, freq: 400, duration: 0.05, amp: 0.5 }
            - null
            - osc: { type: sin, freq: 200, duration: 0.05, amp: 0.8 }
            - null
            - osc: { type: sin, freq: 400, duration: 0.05, amp: 0.5 }
            - osc: { type: sin, freq: 600, duration: 0.05, amp: 0.3 }
      - osc:
          id: bass
          monitor: true
          type: sin
          freq: 80
          amp: 0.3

# Test glide node with stepped frequency changes
test_glide:
  osc:
    type: sin
    duration: 4
    freq:
      glide:
        time: 0.1  # 300ms glide time
        signal:
          automation:
            interval: 0.5
            mode: step
            repeat: 2
            steps:
              - 220  # A3
              - 330  # E4
              - 440  # A4
              - 550  # C#5

# Test glide with fast changes
test_glide_fast:
  osc:
    type: saw
    duration: 3
    freq:
      glide:
        time: 0.05  # 50ms glide time
        signal:
          automation:
            interval: 0.25
            mode: step
            repeat: 3
            steps:
              - 200
              - 400
              - 300
              - 500

# Test glide with dynamic glide time
test_glide_dynamic_time:
  osc:
    type: sin
    duration: 3
    freq:
      glide:
        time:
          # Slow glide at start, fast at end
          osc:
            type: sin
            freq: 0.5
            range: [0.5, 0.01]
        signal:
          automation:
            interval: 0.5
            mode: step
            repeat: 2
            steps:
              - 220
              - 440
              - 330
              - 550

# Test glide with zero time (no glide)
test_glide_zero:
  osc:
    type: sin
    duration: 2
    freq:
      glide:
        time: 0  # No glide, instant changes
        signal:
          automation:
            interval: 0.25
            mode: step
            repeat: 2
            steps:
              - 220
              - 440
              - 330
              - 550
=======
      input: {}
>>>>>>> b943cbd4
<|MERGE_RESOLUTION|>--- conflicted
+++ resolved
@@ -1298,7 +1298,6 @@
             interval: 0.1
             steps: [200, 400, 800, 400]
     modulator:
-<<<<<<< HEAD
       input: {}
 
 # Test monitor functionality
@@ -1433,7 +1432,4 @@
               - 220
               - 440
               - 330
-              - 550
-=======
-      input: {}
->>>>>>> b943cbd4
+              - 550